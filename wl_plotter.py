--- conflicted
+++ resolved
@@ -468,7 +468,6 @@
         rv = cftime.num2date(times.values, f"seconds since {'-'.join(base_date[:3])}")
         return rv.astype('datetime64[ns]')
 
-<<<<<<< HEAD
     with xr.open_dataset(fn) as ds:
         elevation = ds.elevation
         elevation["time"] = convert_schism_time(elevation["time"])  
@@ -492,25 +491,16 @@
     model = model.to_dataframe().rename(columns={"waterlevel": "model"})
     return waterlevel
     
-def main(args):
-    twelve = datetime.timedelta(hours=12)
-    summary = []
-    tidal_summary = []
-
+
+def read_correspondence_table(path, storms):
     # Correspondence table has the following columns
     # GageID: gages to process
     # Nodes [optional]: SCHSIM nodes to select for GageID
     # ProcessedCSVLoc: Processed csv measurement data
     # Storm: storm identifier
     # Datum: datum identifier
-    correspond = pd.read_csv(args.correspond, dtype={'GageID': 'string'},
-=======
-
-def read_correspondence_table(path, storms):
     correspond = pd.read_csv(path, dtype={'GageID': 'string'},
->>>>>>> 77191fcc
                             converters={'ProcessedCSVLoc': pathlib.Path})
-    
     correspond['GageID'] = correspond['GageID'].str.strip()
     correspond = correspond.set_index('GageID').sort_index()
 
